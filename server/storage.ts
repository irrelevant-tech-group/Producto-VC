import { eq, and, desc, sql, count } from "drizzle-orm";
import { db } from "./db";
import {
  users, User, InsertUser,
  startups, Startup, InsertStartup,
  documents, Document, InsertDocument,
  chunks, Chunk, InsertChunk,
  memos, Memo, InsertMemo,
  activities, Activity, InsertActivity,
  funds, Fund, InsertFund,
  aiQueries, AiQuery, InsertAiQuery
} from "@shared/schema";
import { 
  DashboardMetrics, 
  StartupSummary, 
  ActivityItem,
  DueDiligenceProgress,
  InvestmentStats
} from "@shared/types";
import { v4 as uuidv4 } from 'uuid';
import { generateEmbedding } from "./services/openai/index";

// Tipo para historial de consultas
interface QueryHistoryOptions {
  limit?: number;
  startupId?: string;
  userId?: number;
  fromDate?: Date;
  toDate?: Date;
  fundId?: string;
}

export interface IStorage {
  // User operations
  getUser(id: number): Promise<User | undefined>;
  getUserByUsername(username: string): Promise<User | undefined>;
  createUser(user: InsertUser): Promise<User>;

  getUserByEmail(email: string): Promise<User | undefined>;
  getUserByClerkId(clerkId: string): Promise<User | undefined>;
  updateUser(id: number, data: Partial<User>): Promise<User | undefined>;
  getUsersByFund(fundId: string): Promise<User[]>;
<<<<<<< HEAD
=======

>>>>>>> d0a9dfb3
  
  // Fund operations
  getFund(id: string): Promise<Fund | undefined>;
  getFundByClerkOrgId(clerkOrgId: string): Promise<Fund | undefined>;
  createFund(fund: InsertFund): Promise<Fund>;
  updateFund(id: string, data: Partial<Fund>): Promise<Fund | undefined>;
  getStartupsByFund(fundId: string): Promise<Startup[]>;
  getFunds(): Promise<Fund[]>;
  
  // Startup operations
  getStartup(id: string): Promise<Startup | undefined>;
  getStartups(): Promise<Startup[]>;
  createStartup(startup: InsertStartup): Promise<Startup>;
  updateStartup(id: string, data: Partial<Startup>): Promise<Startup | undefined>;
  getStartupSummaries(fundId?: string): Promise<StartupSummary[]>;
  getInvestmentStats(fundId?: string): Promise<InvestmentStats>;
  
  // Document operations
  getDocument(id: string): Promise<Document | undefined>;
  getDocumentsByStartup(startupId: string): Promise<Document[]>;
  createDocument(document: InsertDocument): Promise<Document>;
  updateDocument(id: string, data: Partial<Document>): Promise<Document | undefined>;
  
  // Chunk operations
  createChunk(chunk: InsertChunk): Promise<Chunk>;
  searchChunks(query: string, startupId?: string, limit?: number, fundId?: string): Promise<Chunk[]>;
  
  // Búsqueda vectorial
  searchChunksByEmbedding(embedding: number[], startupId?: string, limit?: number, fundId?: string): Promise<Chunk[]>;
  createChunkWithEmbedding(chunk: InsertChunk, text: string): Promise<Chunk>;
  
  // Memo operations
  getMemo(id: string): Promise<Memo | undefined>;
  getMemosByStartup(startupId: string): Promise<Memo[]>;
  createMemo(memo: InsertMemo): Promise<Memo>;
  updateMemo(id: string, data: Partial<Memo>): Promise<Memo | undefined>;
  
  // Activity operations
  getRecentActivities(limit?: number, fundId?: string): Promise<ActivityItem[]>;
  createActivity(activity: InsertActivity): Promise<Activity>;
  
  // Dashboard operations
  getDashboardMetrics(fundId?: string): Promise<DashboardMetrics>;
  getDueDiligenceProgress(startupId: string): Promise<DueDiligenceProgress>;
  
  // AI operaciones
  saveQuery(query: InsertAiQuery): Promise<AiQuery>;
  getQueryHistory(options: QueryHistoryOptions): Promise<AiQuery[]>;
  getPopularQuestions(limit?: number, fundId?: string): Promise<Array<{question: string; count: number}>>;
}

export class DatabaseStorage implements IStorage {
  // User operations
  async getUser(id: number): Promise<User | undefined> {
    const [user] = await db.select().from(users).where(eq(users.id, id));
    return user;
  }
 
  async getUserByUsername(username: string): Promise<User | undefined> {
    const [user] = await db.select().from(users).where(eq(users.username, username));
    return user;
  }
 
  async createUser(insertUser: InsertUser): Promise<User> {
    const [user] = await db.insert(users).values(insertUser).returning();
    return user;
  }
  
  async getUserByEmail(email: string): Promise<User | undefined> {
    const [user] = await db.select().from(users).where(eq(users.email, email));
    return user;
  }
  
  async getUserByClerkId(clerkId: string): Promise<User | undefined> {
    const [user] = await db.select().from(users).where(eq(users.clerkId, clerkId));
    return user;
  }
  
  async updateUser(id: number, data: Partial<User>): Promise<User | undefined> {
    const [updated] = await db
      .update(users)
      .set({
        ...data,
        updatedAt: new Date()
      })
      .where(eq(users.id, id))
      .returning();
    return updated;
  }

  async getUsersByFund(fundId: string): Promise<User[]> {
    return await db
      .select()
      .from(users)
      .where(eq(users.fundId, fundId))
      .orderBy(users.name);
  }
  
<<<<<<< HEAD
  // Fund operations
=======

  async getUsersByFund(fundId: string): Promise<User[]> {
    return await db.select().from(users).where(eq(users.fundId, fundId));
  }
  
>>>>>>> d0a9dfb3
  async getFund(id: string): Promise<Fund | undefined> {
    const [fund] = await db.select().from(funds).where(eq(funds.id, id));
    return fund;
  }
  
  async getFundByClerkOrgId(clerkOrgId: string): Promise<Fund | undefined> {
    const [fund] = await db.select().from(funds).where(eq(funds.clerkOrgId, clerkOrgId));
    return fund;
  }
  
  async createFund(insertFund: InsertFund): Promise<Fund> {
    const [fund] = await db.insert(funds).values(insertFund).returning();
    return fund;
  }
  
  async updateFund(id: string, data: Partial<Fund>): Promise<Fund | undefined> {
    const [updated] = await db
      .update(funds)
      .set({
        ...data,
        updatedAt: new Date()
      })
      .where(eq(funds.id, id))
      .returning();
    return updated;
  }
  
  async getFunds(): Promise<Fund[]> {
    return await db.select().from(funds).orderBy(desc(funds.createdAt));
  }
  
  async getStartupsByFund(fundId: string): Promise<Startup[]> {
    return await db
      .select()
      .from(startups)
      .where(eq(startups.fundId, fundId))
      .orderBy(desc(startups.createdAt));
  }
 
  // Startup operations
  async getStartup(id: string): Promise<Startup | undefined> {
    const [startup] = await db.select().from(startups).where(eq(startups.id, id));
    return startup;
  }
 
  async getStartups(): Promise<Startup[]> {
    return await db.select().from(startups).orderBy(desc(startups.createdAt));
  }
 
  async createStartup(insertStartup: InsertStartup): Promise<Startup> {
    const insertData = {
      ...insertStartup,
      amountSought: insertStartup.amountSought ? insertStartup.amountSought.toString() : null,
      valuation: insertStartup.valuation ? insertStartup.valuation.toString() : null,
      investmentAmount: insertStartup.investmentAmount ? insertStartup.investmentAmount.toString() : null,
      primaryContact: insertStartup.primaryContact ? insertStartup.primaryContact : null,
      firstContactDate: insertStartup.firstContactDate ? new Date(insertStartup.firstContactDate) : null,
      investmentDate: insertStartup.investmentDate ? new Date(insertStartup.investmentDate) : null
    };
 
    const [startup] = await db.insert(startups).values(insertData).returning();
    return startup;
  }
 
  async updateStartup(id: string, data: Partial<Startup>): Promise<Startup | undefined> {
    const updateData = { ...data };
    
    if (updateData.amountSought !== undefined) {
      updateData.amountSought = updateData.amountSought ? updateData.amountSought.toString() : null;
    }
    if (updateData.valuation !== undefined) {
      updateData.valuation = updateData.valuation ? updateData.valuation.toString() : null;
    }
    if (updateData.investmentAmount !== undefined) {
      updateData.investmentAmount = updateData.investmentAmount ? updateData.investmentAmount.toString() : null;
    }
    
    if (updateData.firstContactDate && typeof updateData.firstContactDate === 'string') {
      updateData.firstContactDate = new Date(updateData.firstContactDate);
    }
    if (updateData.investmentDate && typeof updateData.investmentDate === 'string') {
      updateData.investmentDate = new Date(updateData.investmentDate);
    }
    
    const [updated] = await db
      .update(startups)
      .set({
        ...updateData,
        updatedAt: new Date()
      })
      .where(eq(startups.id, id))
      .returning();
    return updated;
  }
 
  async getStartupSummaries(fundId?: string): Promise<StartupSummary[]> {
    try {
      let query = db
        .select({
          startup: startups,
          docCount: sql<number>`CAST(COUNT(${documents.id}) AS INTEGER)`
        })
        .from(startups)
        .leftJoin(documents, eq(startups.id, documents.startupId));
      
      if (fundId) {
        query = query.where(eq(startups.fundId, fundId));
      }
      
      const startupsWithDocs = await query
        .groupBy(startups.id)
        .orderBy(desc(startups.createdAt));

      const summaries: StartupSummary[] = [];
      
      for (const { startup, docCount } of startupsWithDocs) {
        let completionPercentage = 0;
        
        try {
          const progress = await this.getDueDiligenceProgress(startup.id);
          completionPercentage = progress.overallCompletion || 0;
        } catch (error) {
          console.error(`Error getting due diligence progress for startup ${startup.id}:`, error);
        }

        summaries.push({
          id: startup.id,
          name: startup.name,
          vertical: startup.vertical,
          stage: startup.stage,
          location: startup.location,
          amountSought: startup.amountSought ? Number(startup.amountSought) : null,
          valuation: startup.valuation ? Number(startup.valuation) : null,
          currency: startup.currency || 'USD',
          status: startup.status || 'active',
          alignmentScore: startup.alignmentScore,
          documentsCount: docCount || 0,
          completionPercentage,
          lastUpdated: startup.updatedAt?.toISOString() || startup.createdAt?.toISOString() || new Date().toISOString(),
          fundId: startup.fundId || null,
          investmentDate: startup.investmentDate?.toISOString() || null,
          investmentAmount: startup.investmentAmount ? Number(startup.investmentAmount) : null,
          ownershipPercentage: startup.ownershipPercentage || null,
          decisionReason: startup.decisionReason || null,
        });
      }

      return summaries;
    } catch (error) {
      console.error("Error in getStartupSummaries:", error);
      
      let query = db.select().from(startups);
      
      if (fundId) {
        query = query.where(eq(startups.fundId, fundId));
      }
      
      const results = await query.orderBy(desc(startups.createdAt));
      
      return results.map(startup => ({
        id: startup.id,
        name: startup.name,
        vertical: startup.vertical,
        stage: startup.stage,
        location: startup.location,
        amountSought: startup.amountSought ? Number(startup.amountSought) : null,
        valuation: startup.valuation ? Number(startup.valuation) : null,
        currency: startup.currency || 'USD',
        status: startup.status || 'active',
        alignmentScore: startup.alignmentScore,
        documentsCount: 0,
        completionPercentage: 0,
        lastUpdated: startup.updatedAt?.toISOString() || startup.createdAt?.toISOString() || new Date().toISOString(),
        fundId: startup.fundId || null,
        investmentDate: startup.investmentDate?.toISOString() || null,
        investmentAmount: startup.investmentAmount ? Number(startup.investmentAmount) : null,
        ownershipPercentage: startup.ownershipPercentage || null,
        decisionReason: startup.decisionReason || null,
      }));
    }
  }

  async getInvestmentStats(fundId?: string): Promise<InvestmentStats> {
    try {
      let baseQuery = db.select().from(startups);
      
      if (fundId) {
        baseQuery = baseQuery.where(eq(startups.fundId, fundId));
      }
      
      const allStartups = await baseQuery;
      
      const investedStartups = allStartups.filter(s => s.status === 'invested' && s.investmentAmount);
      
      const totalInvestments = investedStartups.length;
      const totalAmountInvested = investedStartups.reduce((sum, s) => 
        sum + (s.investmentAmount ? Number(s.investmentAmount) : 0), 0);
      const averageInvestment = totalInvestments > 0 ? totalAmountInvested / totalInvestments : 0;
      const portfolioCompanies = investedStartups.length;
      
      const byStage: Record<string, { count: number; totalAmount: number }> = {};
      investedStartups.forEach(startup => {
        if (!byStage[startup.stage]) {
          byStage[startup.stage] = { count: 0, totalAmount: 0 };
        }
        byStage[startup.stage].count++;
        byStage[startup.stage].totalAmount += startup.investmentAmount ? Number(startup.investmentAmount) : 0;
      });
      
      const byVertical: Record<string, { count: number; totalAmount: number }> = {};
      investedStartups.forEach(startup => {
        if (!byVertical[startup.vertical]) {
          byVertical[startup.vertical] = { count: 0, totalAmount: 0 };
        }
        byVertical[startup.vertical].count++;
        byVertical[startup.vertical].totalAmount += startup.investmentAmount ? Number(startup.investmentAmount) : 0;
      });
      
      const byStatus = {
        active: allStartups.filter(s => s.status === 'active').length,
        invested: allStartups.filter(s => s.status === 'invested').length,
        standby: allStartups.filter(s => s.status === 'standby').length,
        declined: allStartups.filter(s => s.status === 'declined').length,
        archived: allStartups.filter(s => s.status === 'archived').length,
      };
     
      return {
        totalInvestments,
        totalAmountInvested,
        averageInvestment,
        portfolioCompanies,
        byStage,
        byVertical,
        byStatus,
        currency: 'USD'
      };
    } catch (error) {
      console.error("Error getting investment stats:", error);
      return {
        totalInvestments: 0,
        totalAmountInvested: 0,
        averageInvestment: 0,
        portfolioCompanies: 0,
        byStage: {},
        byVertical: {},
        byStatus: {
          active: 0,
          invested: 0,
          standby: 0,
          declined: 0,
          archived: 0
        },
        currency: 'USD'
      };
    }
  }
 
  // Document operations
  async getDocument(id: string): Promise<Document | undefined> {
    const [document] = await db.select().from(documents).where(eq(documents.id, id));
    return document;
  }
 
  async getDocumentsByStartup(startupId: string): Promise<Document[]> {
    return await db
      .select()
      .from(documents)
      .where(eq(documents.startupId, startupId))
      .orderBy(desc(documents.uploadedAt));
  }
 
  async createDocument(insertDocument: InsertDocument): Promise<Document> {
    const [document] = await db.insert(documents).values(insertDocument).returning();
    return document;
  }
 
  async updateDocument(id: string, data: Partial<Document>): Promise<Document | undefined> {
    const [updated] = await db
      .update(documents)
      .set({
        ...data,
      })
      .where(eq(documents.id, id))
      .returning();
    return updated;
  }
 
  // Chunk operations
  async createChunk(insertChunk: InsertChunk): Promise<Chunk> {
    const [chunk] = await db.insert(chunks).values(insertChunk).returning();
    return chunk;
  }
  
  async createChunkWithEmbedding(insertChunk: InsertChunk, embedding?: number[]): Promise<Chunk> {
    try {
      if (embedding && Array.isArray(embedding)) {
        const [chunk] = await db.insert(chunks)
          .values({ ...insertChunk, embedding })
          .returning();
        return chunk;
      }
      
      let vectorEmbedding: number[] | null = null;
      let attempts = 0;
      const maxAttempts = 3;
      
      const content = insertChunk.content;
      if (!content || typeof content !== 'string') {
        console.error("Error: el contenido del chunk no es un string válido");
        return this.createChunk(insertChunk);
      }
      
      while (attempts < maxAttempts) {
        try {
          vectorEmbedding = await generateEmbedding(content);
          break;
        } catch (err) {
          attempts++;
          console.error(`Error generando embedding (intento ${attempts}/${maxAttempts}):`, err);
          
          if (attempts >= maxAttempts) {
            throw err;
          }
          
          await new Promise(resolve => setTimeout(resolve, 1000 * Math.pow(2, attempts)));
        }
      }
      
      if (vectorEmbedding) {
        const [chunk] = await db.insert(chunks)
          .values({ ...insertChunk, embedding: vectorEmbedding })
          .returning();
        return chunk;
      } else {
        return this.createChunk(insertChunk);
      }
    } catch (error) {
      console.error("Error al crear chunk con embedding:", error);
      return this.createChunk(insertChunk);
    }
  }
  
  async searchChunksByEmbedding(embedding: number[], startupId?: string, limit = 5, fundId?: string): Promise<Chunk[]> {
    try {
      const isValidUUID = (id: string) => {
        return id && /^[0-9a-f]{8}-[0-9a-f]{4}-[0-9a-f]{4}-[0-9a-f]{4}-[0-9a-f]{12}$/i.test(id);
      };
      
      if (startupId && !isValidUUID(startupId)) {
        throw new Error("Invalid startupId format");
      }
      
      const embeddingStr = `[${embedding.join(',')}]`;
      
      let whereClause = "embedding IS NOT NULL";
      
      if (startupId) {
        whereClause += ` AND startup_id = '${startupId}'`;
      }
      
      if (fundId) {
        whereClause += ` AND fund_id = '${fundId}'`;
      }
      
      const query = `
        SELECT *, 
               1 - (embedding <=> '${embeddingStr}'::vector) as similarity
        FROM chunks 
        WHERE ${whereClause}
        ORDER BY embedding <=> '${embeddingStr}'::vector
        LIMIT ${limit}
      `;
      
      const result = await db.execute(sql.raw(query));
      
      return result.rows as Chunk[];
    } catch (error) {
      console.error("Error en búsqueda vectorial:", error);
      
      if (startupId) {
        return this.searchChunks("", startupId, limit, fundId);
      }
      return [];
    }
  }
 
  async searchChunks(query: string, startupId?: string, limit = 5, fundId?: string): Promise<Chunk[]> {
    try {
      if (query && query.trim() !== '') {
        try {
          const queryEmbedding = await generateEmbedding(query);
          return await this.searchChunksByEmbedding(queryEmbedding, startupId, limit, fundId);
        } catch (embeddingError) {
          console.error("Error en búsqueda vectorial, fallback a búsqueda de texto:", embeddingError);
        }
      }
      
      const isValidUUID = (id: string) => {
        return /^[0-9a-f]{8}-[0-9a-f]{4}-[0-9a-f]{4}-[0-9a-f]{4}-[0-9a-f]{12}$/i.test(id);
      };
      
      if (!query || query.trim() === '') {
        let sqlQuery = `SELECT * FROM chunks WHERE 1=1`;
        
        if (startupId && isValidUUID(startupId)) {
          sqlQuery += ` AND startup_id = '${startupId}'`;
        }
        
        if (fundId) {
          sqlQuery += ` AND fund_id = '${fundId}'`;
        }
        
        sqlQuery += ` LIMIT ${limit}`;
        
        const results = await db.execute(sql.raw(sqlQuery));
        return results.rows as Chunk[];
      }
            
      const keywords = query
        .toLowerCase()
        .split(/\s+/)
        .filter(word => word.length >= 3)
        .map(word => word.replace(/[^\w]/g, ''));
      
      if (keywords.length === 0) {
        let sqlQuery = `SELECT * FROM chunks WHERE 1=1`;
        
        if (startupId && isValidUUID(startupId)) {
          sqlQuery += ` AND startup_id = '${startupId}'`;
        }
        
        if (fundId) {
          sqlQuery += ` AND fund_id = '${fundId}'`;
        }
        
        sqlQuery += ` LIMIT ${limit}`;
        
        const results = await db.execute(sql.raw(sqlQuery));
        return results.rows as Chunk[];
      }
      
      const keywordConditions = keywords.map(keyword => {
        return `content ILIKE '%${keyword}%'`;
      }).join(' OR ');
      
      let sqlQuery = `
        SELECT * FROM chunks 
        WHERE (${keywordConditions})
      `;
      
      if (startupId && isValidUUID(startupId)) {
        sqlQuery += ` AND startup_id = '${startupId}'`;
      }
      
      if (fundId) {
        sqlQuery += ` AND fund_id = '${fundId}'`;
      }
      
      sqlQuery += ` LIMIT ${limit}`;
      
      let results = await db.execute(sql.raw(sqlQuery));
      
      if (results.rows.length === 0 && (startupId && isValidUUID(startupId))) {
        sqlQuery = `SELECT * FROM chunks WHERE startup_id = '${startupId}'`;
        
        if (fundId) {
          sqlQuery += ` AND fund_id = '${fundId}'`;
        }
        
        sqlQuery += ` LIMIT ${limit}`;
        
        results = await db.execute(sql.raw(sqlQuery));
      }
      
      return results.rows as Chunk[];
    } catch (error) {
      console.error("Error searching chunks:", error);
      if (startupId) {
        try {
          let sqlQuery = `SELECT * FROM chunks WHERE startup_id = '${startupId}'`;
          
          if (fundId) {
            sqlQuery += ` AND fund_id = '${fundId}'`;
          }
          
          sqlQuery += ` LIMIT ${limit}`;
          
          const results = await db.execute(sql.raw(sqlQuery));
          return results.rows as Chunk[];
        } catch (err) {
          console.error("Error in fallback chunk search:", err);
          return [];
        }
      }
      return [];
    }
  }
       
  // Memo operations
  async getMemo(id: string): Promise<Memo | undefined> {
    const [memo] = await db.select().from(memos).where(eq(memos.id, id));
    return memo;
  }
       
  async getMemosByStartup(startupId: string): Promise<Memo[]> {
    return await db
      .select()
      .from(memos)
      .where(eq(memos.startupId, startupId))
      .orderBy(desc(memos.createdAt));
  }
       
  async createMemo(insertMemo: InsertMemo): Promise<Memo> {
    const [memo] = await db.insert(memos).values(insertMemo).returning();
    return memo;
  }
       
  async updateMemo(id: string, data: Partial<Memo>): Promise<Memo | undefined> {
    const [updated] = await db
      .update(memos)
      .set({
        ...data,
        updatedAt: new Date()
      })
      .where(eq(memos.id, id))
      .returning();
    return updated;
  }
       
  // Activity operations
  async getRecentActivities(limit = 10, fundId?: string): Promise<ActivityItem[]> {
    let query = db.select().from(activities);
    
    if (fundId) {
      query = query.where(eq(activities.fundId, fundId));
    }
    
    const results = await query
      .orderBy(desc(activities.createdAt))
      .limit(limit);
   
    return results.map(activity => ({
      id: activity.id,
      type: activity.type,
      userId: activity.userId || undefined,
      userName: activity.userName || undefined,
      startupId: activity.startupId || undefined,
      startupName: activity.startupName || undefined,
      documentId: activity.documentId || undefined,
      documentName: activity.documentName || undefined,
      memoId: activity.memoId || undefined,
      timestamp: activity.createdAt?.toISOString() || new Date().toISOString(),
      content: activity.content || undefined,
      metadata: activity.metadata as Record<string, any>,
      fundId: activity.fundId || undefined,
    }));
  }
       
  async createActivity(insertActivity: InsertActivity): Promise<Activity> {
    const [activity] = await db.insert(activities).values(insertActivity).returning();
    return activity;
  }
       
  // Dashboard operations
  async getDashboardMetrics(fundId?: string): Promise<DashboardMetrics> {
    try {
      let startupQuery = db.select({ count: sql<number>`count(*)::int` }).from(startups);
      let activeDDQuery = db.select({ count: sql<number>`count(*)::int` }).from(startups).where(eq(startups.status, 'active'));
      let pendingMemosQuery = db.select({ count: sql<number>`count(*)::int` }).from(memos).where(eq(memos.status, 'draft'));
      let docsProcessedQuery = db.select({ count: sql<number>`count(*)::int` }).from(documents).where(eq(documents.processingStatus, 'completed'));
      
      if (fundId) {
        startupQuery = startupQuery.where(eq(startups.fundId, fundId));
        activeDDQuery = activeDDQuery.where(eq(startups.fundId, fundId));
        pendingMemosQuery = pendingMemosQuery.where(eq(memos.fundId, fundId));
        docsProcessedQuery = docsProcessedQuery.where(eq(documents.fundId, fundId));
      }
      
      const totalStartupsResult = await startupQuery;
      const totalStartups = totalStartupsResult[0]?.count || 0;
      
      const activeDueDiligenceResult = await activeDDQuery;
      const activeDueDiligence = activeDueDiligenceResult[0]?.count || 0;
      
      const pendingMemosResult = await pendingMemosQuery;
      const pendingMemos = pendingMemosResult[0]?.count || 0;
      
      const docsProcessedResult = await docsProcessedQuery;
      const docsProcessed = docsProcessedResult[0]?.count || 0;
      
      return {
        totalStartups,
        activeDueDiligence,
        pendingMemos, 
        docsProcessed,
        trendStartups: 4,
        trendDD: 2,
        trendMemos: -1,
        trendDocs: 12,
      };
    } catch (error) {
      console.error("Error fetching dashboard metrics:", error);
      return {
        totalStartups: 0,
        activeDueDiligence: 0,
        pendingMemos: 0,
        docsProcessed: 0,
        trendStartups: 0,
        trendDD: 0,
        trendMemos: 0,
        trendDocs: 0,
      };
    }
  }
     
<<<<<<< HEAD
  async getDueDiligenceProgress(startupId: string): Promise<DueDiligenceProgress> {
    try {
      const docs = await this.getDocumentsByStartup(startupId);
=======
// Due Diligence Progress (sin cambios)
async getDueDiligenceProgress(startupId: string): Promise<DueDiligenceProgress> {
  try {
    // Obtener documentos del startup
    const docs = await this.getDocumentsByStartup(startupId);
    
    // Lista configurable de items requeridos por categoría
    const dueDiligenceCategories = {
      'pitch-deck': { 
        required: 1, 
        importance: 'high',
        description: 'Company presentation and vision'
      },
      'financials': { 
        required: 3, 
        importance: 'high',
        description: 'Financial statements, projections, unit economics'
      },
      'legal': { 
        required: 4, 
        importance: 'medium',
        description: 'Corporate structure, IP, contracts, compliance'
      },
      'tech': { 
        required: 2, 
        importance: 'high',
        description: 'Technical documentation, architecture, security'
      },
      'market': { 
        required: 2, 
        importance: 'medium',
        description: 'Market research, competitive analysis'
      },
      'Additional Documents': { 
        required: 0, 
        importance: 'low',
        description: 'Additional Documents'
      }
    };
 
    // Contar documentos por categoría
    const categoriesStatus: any = {};
    let totalRequired = 0;
    let totalCompleted = 0;
 
    Object.entries(dueDiligenceCategories).forEach(([categoryKey, config]) => {
      const categoryDocs = docs.filter(doc => doc.type === categoryKey);
      const uploadedCount = categoryDocs.length;
      const processedCount = categoryDocs.filter(doc => doc.processingStatus === 'completed').length;
>>>>>>> d0a9dfb3
      
      const dueDiligenceCategories = {
        'pitch-deck': { 
          required: 1, 
          importance: 'high',
          description: 'Company presentation and vision'
        },
        'financials': { 
          required: 3, 
          importance: 'high',
          description: 'Financial statements, projections, unit economics'
        },
        'legal': { 
          required: 4, 
          importance: 'medium',
          description: 'Corporate structure, IP, contracts, compliance'
        },
        'tech': { 
          required: 2, 
          importance: 'high',
          description: 'Technical documentation, architecture, security'
        },
        'market': { 
          required: 2, 
          importance: 'medium',
          description: 'Market research, competitive analysis'
        },
        'other': { 
          required: 0, 
          importance: 'low',
          description: 'Additional supporting documents'
        }
      };
 
      const categoriesStatus: any = {};
      let totalRequired = 0;
      let totalCompleted = 0;
 
      Object.entries(dueDiligenceCategories).forEach(([categoryKey, config]) => {
        const categoryDocs = docs.filter(doc => doc.type === categoryKey);
        const uploadedCount = categoryDocs.length;
        const processedCount = categoryDocs.filter(doc => doc.processingStatus === 'completed').length;
        
        const completion = config.required > 0 
          ? Math.min(100, Math.round((uploadedCount / config.required) * 100))
          : 100;
 
        categoriesStatus[categoryKey] = {
          required: config.required,
          uploaded: uploadedCount,
          processed: processedCount,
          completion,
          importance: config.importance,
          description: config.description,
          missingDocs: Math.max(0, config.required - uploadedCount)
        };
 
        const weight = config.importance === 'high' ? 3 : config.importance === 'medium' ? 2 : 1;
        totalRequired += config.required * weight;
        totalCompleted += Math.min(uploadedCount, config.required) * weight;
      });
 
      const overallCompletion = totalRequired > 0 
        ? Math.round((totalCompleted / totalRequired) * 100)
        : 0;
 
      const allRequiredItems = Object.values(dueDiligenceCategories).reduce((sum, cat) => sum + cat.required, 0);
      const allCompletedItems = Object.values(categoriesStatus).reduce((sum: number, cat: any) => 
        sum + Math.min(cat.uploaded, cat.required), 0);
 
      return {
        totalItems: allRequiredItems,
        completedItems: allCompletedItems,
        percentage: overallCompletion,
        startupId,
        overallCompletion,
        categories: categoriesStatus,
        lastUpdated: new Date().toISOString()
      };
    } catch (error) {
      console.error(`Error calculating due diligence progress for startup ${startupId}:`, error);
      
      return {
        totalItems: 12,
        completedItems: 0,
        percentage: 0,
        startupId,
        overallCompletion: 0,
        categories: {},
        lastUpdated: new Date().toISOString()
      };
    }
  }
     
  // AI OPERATIONS - CORREGIDAS
  async saveQuery(insertQuery: InsertAiQuery): Promise<AiQuery> {
    try {
      // Usar Drizzle ORM con la tabla aiQueries
      const [savedQuery] = await db.insert(aiQueries).values({
        question: insertQuery.question,
        answer: insertQuery.answer,
        sources: insertQuery.sources,
        startupId: insertQuery.startupId || null,
        userId: insertQuery.userId || null,
        processingTimeMs: insertQuery.processingTimeMs,
        metadata: insertQuery.metadata || null,
        fundId: insertQuery.fundId || null
      }).returning();
      
      return {
        id: savedQuery.id,
        question: savedQuery.question,
        answer: savedQuery.answer,
        sources: savedQuery.sources as any[],
        startupId: savedQuery.startupId,
        userId: savedQuery.userId,
        processingTimeMs: savedQuery.processingTimeMs,
        metadata: savedQuery.metadata as Record<string, any>,
        createdAt: savedQuery.createdAt
      };
    } catch (error) {
      console.error("Error guardando consulta AI:", error);
      
      return {
        id: uuidv4(),
        question: insertQuery.question,
        answer: insertQuery.answer,
        sources: insertQuery.sources,
        startupId: insertQuery.startupId,
        userId: insertQuery.userId,
        processingTimeMs: insertQuery.processingTimeMs,
        metadata: insertQuery.metadata,
        createdAt: new Date()
      };
    }
  }
     
  async getQueryHistory(options: QueryHistoryOptions): Promise<AiQuery[]> {
    try {
      const {
        limit = 20,
        startupId,
        userId,
        fromDate,
        toDate,
        fundId
      } = options;
 
      let query = db.select().from(aiQueries);
      let conditions = [];
 
      if (startupId) {
        conditions.push(eq(aiQueries.startupId, startupId));
      }
 
      if (userId) {
        conditions.push(eq(aiQueries.userId, userId));
      }
 
      if (fromDate) {
        conditions.push(sql`${aiQueries.createdAt} >= ${fromDate}`);
      }
 
      if (toDate) {
        conditions.push(sql`${aiQueries.createdAt} <= ${toDate}`);
      }
      
      if (fundId) {
        conditions.push(eq(aiQueries.fundId, fundId));
      }
 
      if (conditions.length > 0) {
        query = query.where(and(...conditions));
      }
 
      const results = await query
        .orderBy(desc(aiQueries.createdAt))
        .limit(limit);
 
      return results.map((row) => ({
        id: row.id,
        question: row.question,
        answer: row.answer,
        sources: row.sources as any[] || [],
        startupId: row.startupId,
        userId: row.userId,
        processingTimeMs: row.processingTimeMs,
        metadata: row.metadata as Record<string, any>,
        createdAt: row.createdAt
      }));
    } catch (error) {
      console.error("Error obteniendo historial de consultas:", error);
      return [];
    }
  }
     
  async getPopularQuestions(limit = 10, fundId?: string): Promise<Array<{question: string; count: number}>> {
    try {
      let whereClauses = ['created_at >= NOW() - INTERVAL \'30 days\''];
      let params = [limit];
      let paramIndex = 2;
      
      if (fundId) {
        whereClauses.push(`fund_id = $${paramIndex}`);
        params.push(fundId);
        paramIndex++;
      }
      
      const whereClause = `WHERE ${whereClauses.join(' AND ')}`;
      
      const popularSql = `
        SELECT 
          question, 
          COUNT(*) as count
        FROM ai_queries
        ${whereClause}
        GROUP BY question
        HAVING COUNT(*) > 1
        ORDER BY count DESC, question
        LIMIT $1
      `;
 
      const result = await db.execute(sql.raw(popularSql, params));
 
      return result.rows.map((row: any) => ({
        question: row.question,
        count: parseInt(row.count)
      }));
    } catch (error) {
      console.error("Error obteniendo preguntas populares:", error);
      return [];
    }
  }
 }
     
 export const storage = new DatabaseStorage();<|MERGE_RESOLUTION|>--- conflicted
+++ resolved
@@ -40,10 +40,6 @@
   getUserByClerkId(clerkId: string): Promise<User | undefined>;
   updateUser(id: number, data: Partial<User>): Promise<User | undefined>;
   getUsersByFund(fundId: string): Promise<User[]>;
-<<<<<<< HEAD
-=======
-
->>>>>>> d0a9dfb3
   
   // Fund operations
   getFund(id: string): Promise<Fund | undefined>;
@@ -142,15 +138,6 @@
       .orderBy(users.name);
   }
   
-<<<<<<< HEAD
-  // Fund operations
-=======
-
-  async getUsersByFund(fundId: string): Promise<User[]> {
-    return await db.select().from(users).where(eq(users.fundId, fundId));
-  }
-  
->>>>>>> d0a9dfb3
   async getFund(id: string): Promise<Fund | undefined> {
     const [fund] = await db.select().from(funds).where(eq(funds.id, id));
     return fund;
@@ -766,61 +753,10 @@
     }
   }
      
-<<<<<<< HEAD
+
   async getDueDiligenceProgress(startupId: string): Promise<DueDiligenceProgress> {
     try {
       const docs = await this.getDocumentsByStartup(startupId);
-=======
-// Due Diligence Progress (sin cambios)
-async getDueDiligenceProgress(startupId: string): Promise<DueDiligenceProgress> {
-  try {
-    // Obtener documentos del startup
-    const docs = await this.getDocumentsByStartup(startupId);
-    
-    // Lista configurable de items requeridos por categoría
-    const dueDiligenceCategories = {
-      'pitch-deck': { 
-        required: 1, 
-        importance: 'high',
-        description: 'Company presentation and vision'
-      },
-      'financials': { 
-        required: 3, 
-        importance: 'high',
-        description: 'Financial statements, projections, unit economics'
-      },
-      'legal': { 
-        required: 4, 
-        importance: 'medium',
-        description: 'Corporate structure, IP, contracts, compliance'
-      },
-      'tech': { 
-        required: 2, 
-        importance: 'high',
-        description: 'Technical documentation, architecture, security'
-      },
-      'market': { 
-        required: 2, 
-        importance: 'medium',
-        description: 'Market research, competitive analysis'
-      },
-      'Additional Documents': { 
-        required: 0, 
-        importance: 'low',
-        description: 'Additional Documents'
-      }
-    };
- 
-    // Contar documentos por categoría
-    const categoriesStatus: any = {};
-    let totalRequired = 0;
-    let totalCompleted = 0;
- 
-    Object.entries(dueDiligenceCategories).forEach(([categoryKey, config]) => {
-      const categoryDocs = docs.filter(doc => doc.type === categoryKey);
-      const uploadedCount = categoryDocs.length;
-      const processedCount = categoryDocs.filter(doc => doc.processingStatus === 'completed').length;
->>>>>>> d0a9dfb3
       
       const dueDiligenceCategories = {
         'pitch-deck': { 
