--- conflicted
+++ resolved
@@ -40,10 +40,8 @@
   getUserByClerkId(clerkId: string): Promise<User | undefined>;
   updateUser(id: number, data: Partial<User>): Promise<User | undefined>;
   getUsersByFund(fundId: string): Promise<User[]>;
-<<<<<<< HEAD
-=======
-
->>>>>>> 139a3730
+
+
   
   // Fund operations
   getFund(id: string): Promise<Fund | undefined>;
@@ -142,15 +140,13 @@
       .orderBy(users.name);
   }
   
-<<<<<<< HEAD
-  // Fund operations
-=======
+
 
   async getUsersByFund(fundId: string): Promise<User[]> {
     return await db.select().from(users).where(eq(users.fundId, fundId));
   }
   
->>>>>>> 139a3730
+
   async getFund(id: string): Promise<Fund | undefined> {
     const [fund] = await db.select().from(funds).where(eq(funds.id, id));
     return fund;
@@ -766,11 +762,11 @@
     }
   }
      
-<<<<<<< HEAD
+
   async getDueDiligenceProgress(startupId: string): Promise<DueDiligenceProgress> {
     try {
       const docs = await this.getDocumentsByStartup(startupId);
-=======
+
 // Due Diligence Progress (sin cambios)
 async getDueDiligenceProgress(startupId: string): Promise<DueDiligenceProgress> {
   try {
@@ -820,7 +816,7 @@
       const categoryDocs = docs.filter(doc => doc.type === categoryKey);
       const uploadedCount = categoryDocs.length;
       const processedCount = categoryDocs.filter(doc => doc.processingStatus === 'completed').length;
->>>>>>> 139a3730
+
       
       const dueDiligenceCategories = {
         'pitch-deck': { 
